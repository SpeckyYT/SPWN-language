--- conflicted
+++ resolved
@@ -21,7 +21,6 @@
 
 use crate::compiler::create_error;
 use crate::compiler_types::ImportType;
-use crate::fmt;
 
 pub type FileRange = (usize, usize);
 
@@ -2112,11 +2111,7 @@
                                         match test_tokens.next(true) {
                                             // fuck this, i ain't allowing !;{ }
                                             Some(Token::OpenCurlyBracket) => (),
-<<<<<<< HEAD
-                                            a => expected!("{".to_string(), test_tokens, notes, a)
-=======
                                             a => expected!("{".to_string(), tokens, notes, a),
->>>>>>> 8c4bca91
                                         }
 
                                         *tokens = test_tokens;
@@ -2172,81 +2167,27 @@
 
                     //Array
                     let mut arr = Vec::new();
-                    let mut potential_listcomp: Option<ast::Comprehension> = None;
 
                     if tokens.next(false) != Some(Token::ClosingSquareBracket) {
                         tokens.previous();
                         loop {
-                            let item = parse_expr(tokens, notes, true, true)?;
+                            arr.push(parse_expr(tokens, notes, true, true)?);
                             match tokens.next(false) {
-                                Some(Token::For) => {
-                                    if arr.len() > 0 {
-                                        expected!("comma (',') or ']'".to_string(), tokens, notes, Some(Token::For));
-                                    }
-
-                                    match tokens.next(false) {
-                                        Some(Token::Symbol) => {
-                                            let tok_name = tokens.slice();
-
-                                            match tokens.next(false) {
-                                                Some(Token::In) => (),
-                                                a => expected!("'in'".to_string(), tokens, notes, a),
-                                            }
-
-                                            let iter = parse_expr(tokens, notes, true, true)?;
-
-                                            let mut potential_condition: Option<ast::Expression> = None;
-
-                                            match tokens.next(false) {
-                                                Some(Token::ClosingSquareBracket) => (),
-                                                Some(Token::Comma) => {
-                                                    match tokens.next(false) {
-                                                        Some(Token::If) => {
-                                                            potential_condition = Some(parse_expr(tokens, notes, true, true)?);
-                                                            match tokens.next(false) {
-                                                                Some(Token::ClosingSquareBracket) => (),
-                                                                a => expected!("]".to_string(), tokens, notes, a)
-                                                            }
-                                                        },
-                                                        a => expected!("if".to_string(), tokens, notes, a)
-                                                    }
-                                                },
-                                                a => expected!("']' or ','".to_string(), tokens, notes, a),
-                                            }
-
-                                            potential_listcomp = Some(ast::Comprehension {
-                                                body: item,
-                                                symbol: Intern::new(tok_name),
-                                                iterator: iter,
-                                                condition: potential_condition
-                                            });
-                                            break;
-                                        },
-                                        a => expected!("identifier".to_string(), tokens, notes, a)
-                                    }
-                                },
                                 Some(Token::Comma) => {
                                     //accounting for trailing comma
-                                    arr.push(item);
                                     if let Some(Token::ClosingSquareBracket) = tokens.next(false) {
                                         break;
                                     } else {
                                         tokens.previous();
                                     }
                                 }
-                                Some(Token::ClosingSquareBracket) => {
-                                    arr.push(item);
-                                    break;
-                                },
-                                a => expected!("comma (','), ']', or 'for'".to_string(), tokens, notes, a),
+                                Some(Token::ClosingSquareBracket) => break,
+                                a => expected!("comma (',') or ']'".to_string(), tokens, notes, a),
                             }
                         }
                     }
-                    if let Some(c) = potential_listcomp {
-                        ast::ValueBody::ListComp(c)
-                    } else {
-                        ast::ValueBody::Array(arr)
-                    }
+
+                    ast::ValueBody::Array(arr)
                 }
             }
         }
