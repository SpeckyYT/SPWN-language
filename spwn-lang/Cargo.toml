--- conflicted
+++ resolved
@@ -24,11 +24,8 @@
 termcolor = "1.1.2"
 smallvec = "1.4.2"
 text_io = "0.1.8"
-<<<<<<< HEAD
 tempfile = "3.2.0"
-=======
 regex = "1.5.4"
->>>>>>> 68029406
 
 aes = "0.6.0"
 block-modes = "0.7.0"
