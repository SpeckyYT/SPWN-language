<<<<<<< HEAD
s = 'a' * 20
$.print(s, s.length)
=======


a = @regex::new("\\d")

$.print(a.match("addih"))

$.print(a.replace("ad1di2h3", "#"))
>>>>>>> 07990e67
<|MERGE_RESOLUTION|>--- conflicted
+++ resolved
@@ -1,12 +1,3 @@
-<<<<<<< HEAD
+
 s = 'a' * 20
 $.print(s, s.length)
-=======
-
-
-a = @regex::new("\\d")
-
-$.print(a.match("addih"))
-
-$.print(a.replace("ad1di2h3", "#"))
->>>>>>> 07990e67
