<<<<<<< HEAD
import "text_display.spwn"
let a = 10
std_out = @textdisplay::new([300, 300], 16)
a += 5

c = counter(0)
func = !{std_out.write(c)}

c += 10
func!
wait(2)
c += 10
func!
wait(2)
c += -5
func!
=======
let a = counter(10)

for i in 0..10 {
	a *= i;
	wait(0.1)
}
>>>>>>> 4ea02a3c
<|MERGE_RESOLUTION|>--- conflicted
+++ resolved
@@ -1,4 +1,3 @@
-<<<<<<< HEAD
 import "text_display.spwn"
 let a = 10
 std_out = @textdisplay::new([300, 300], 16)
@@ -14,12 +13,4 @@
 func!
 wait(2)
 c += -5
-func!
-=======
-let a = counter(10)
-
-for i in 0..10 {
-	a *= i;
-	wait(0.1)
-}
->>>>>>> 4ea02a3c
+func!