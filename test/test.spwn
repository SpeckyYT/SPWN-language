--- conflicted
+++ resolved
@@ -1,6 +1,3 @@
-<<<<<<< HEAD
-a = counter(3)
-=======
 a = (&omg) {
 	omg = 1000
 }
@@ -9,5 +6,4 @@
 let b = 5
 a(b)
 
-$.print(b)
->>>>>>> b8ab41ab
+$.print(b)