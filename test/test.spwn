--- conflicted
+++ resolved
@@ -1,20 +1,8 @@
-<<<<<<< HEAD
 
-
-
-s = "abac ba labac"
-
-baba = @regex::new("ba(?=c)")
-found = baba.findall(s)
-$.print(found.map( e => s.substr(e[0],e[1]) ))
-
-
-=======
 #[no_level]
 
 let {cum: a, ..sex} = {cum: 5, other: "ok", other2: "---"}
 
 
 $.assert(a == 5)
-$.assert(sex == {other: "ok", other2: "---"})
->>>>>>> 8bd820d9
+$.assert(sex == {other: "ok", other2: "---"})