--- conflicted
+++ resolved
@@ -15,21 +15,15 @@
 use ariadne::Cache;
 
 use compiler::Compiler;
-<<<<<<< HEAD
 use contexts::Context;
 use converter::to_bytes;
 use logos::Logos;
-=======
->>>>>>> f4c22326
 
 use lexer::lex;
 use parser::{parse, ASTData, ParseData};
-<<<<<<< HEAD
 use slotmap::SlotMap;
+use sources::SpwnSource;
 use sources::{SpwnCache, SpwnSource};
-=======
-use sources::SpwnSource;
->>>>>>> f4c22326
 
 use crate::compiler::Instruction;
 
@@ -37,7 +31,10 @@
     let tokens = lex(code);
 
     let mut ast_data = ASTData::default();
-    let parse_data = ParseData { source: source.clone(), tokens };
+    let parse_data = ParseData {
+        source: source.clone(),
+        tokens,
+    };
 
     let ast = parse(&parse_data, &mut ast_data);
 
