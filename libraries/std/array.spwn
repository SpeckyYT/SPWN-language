--- conflicted
+++ resolved
@@ -56,12 +56,6 @@
 		return el in self
 	},
 
-<<<<<<< HEAD
-    index: #[desc("Gets the index of an element (if it doesn't exist, `null` is returned)") example(u"
-        fruit = ['apple', 'banana', 'mango']
-        $.assert(fruit.index('apple') == 0)
-        $.assert(fruit.index('carrot') == null)
-=======
     join: #[desc("Joins the array using the string.") example(u"
         fruit = ['apple', 'banana', 'mango']
         $.assert(fruit.join(' ') == 'apple banana mango')
@@ -75,13 +69,12 @@
         return output
     },
 
-    index: #[desc("Gets the index of an element (if it doesn't exist, `null` is returned)") example("
-fruit = ['apple', 'banana', 'mango']
-$.assert(fruit.index('apple') == 0)
-$.assert(fruit.index('carrot') == null)
->>>>>>> 2d1dd1a7
-    ")]
-    (self, el, #[desc("Index to start the search from")] from: @number = 0) -> @number {
+    index: #[desc("Gets the index of an element (if it doesn't exist, `null` is returned)") example(u"
+        fruit = ['apple', 'banana', 'mango']
+        $.assert(fruit.index('apple') == 0)
+        $.assert(fruit.index('carrot') == null)
+    ")]
+    (self, el, #[desc("Index to start the search from")] from: @number = 0) -> @number | @NULL {
         for i in from..self.length {
             if self[i] == el {
                 return i
@@ -331,23 +324,15 @@
         }
         self = output
     },
-
-<<<<<<< HEAD
-    reduce: #[desc("Calls the specified callback function for all the elements in an array. The return value of the callback function is the accumulated result, and is provided as an argument in the next call to the callback function.")
+    reduce: #[desc("Calls the specified callback function for all the elements in an array with a default value. The return value of the callback function is the accumulated result, and is provided as an argument in the next call to the callback function.")
     example(u"
         arr = [1, 2, 3, 4, 5]
         sum = arr.reduce((acum, el) => acum + el)
         $.assert(sum == 15)
-=======
-    reduce: #[desc("Calls the specified callback function for all the elements in an array with a default value. The return value of the callback function is the accumulated result, and is provided as an argument in the next call to the callback function.")
-    example("
-arr = [1, 2, 3, 4, 5]
-sum = arr.reduce((acum, el) => acum + el)
-$.assert(sum == 15)
-
-arr = [5, 1, 5, 3, 2]
-product = arr.reduce((acum, el) => acum * el, 1)
-$.assert(product == 150)
+
+        arr = [5, 1, 5, 3, 2]
+        product = arr.reduce((acum, el) => acum * el, 1)
+        $.assert(product == 150)
     ")]
     (self, cb: ((_, _) -> _) | @builtin, default = 0) -> _ {
         let acum = default;
@@ -358,15 +343,14 @@
     },
 
     foldl: #[desc("Calls the specified callback function for all the elements in an array from left to right. The return value of the callback function is the accumulated result, and is provided as an argument in the next call to the callback function.")
-    example("
-arr = [1, 2, 3, 4, 5]
-sum = arr.foldl($._plus_)
-$.assert(sum == 15)
-
-arr = [2, 1, 5]
-result = arr.foldl($._divided_by_)
-$.assert(result == 0.4)
->>>>>>> 2d1dd1a7
+    example(u"
+        arr = [1, 2, 3, 4, 5]
+        sum = arr.foldl($._plus_)
+        $.assert(sum == 15)
+
+        arr = [2, 1, 5]
+        result = arr.foldl($._divided_by_)
+        $.assert(result == 0.4)
     ")]
     (self, cb: ((_, _) -> _) | @builtin) -> _ {
         let acum = self[0];
@@ -376,22 +360,15 @@
         return acum;
     },
 
-<<<<<<< HEAD
-    any: #[desc("Determines whether the specified callback function returns true for any element of an array.") example(u"
-        arr = [false, false, true, false]
-        $.assert(arr.any())
-        arr2 = [1, 2, 3, 1, 4, -1, 7]
-        $.assert(arr2.any(el => el < 0)) // checks if the array contains any negative elements
-=======
     foldr: #[desc("Calls the specified callback function for all the elements in an array from right to left. The return value of the callback function is the accumulated result, and is provided as an argument in the next call to the callback function.")
-    example("
-arr = [1, 2, 3, 4, 5]
-sum = arr.foldr($._plus_)
-$.assert(sum == 15)
-
-arr = [2, 1, 5]
-result = arr.foldr($._divided_by_)
-$.assert(result == 10)
+    example(u"
+        arr = [1, 2, 3, 4, 5]
+        sum = arr.foldr($._plus_)
+        $.assert(sum == 15)
+
+        arr = [2, 1, 5]
+        result = arr.foldr($._divided_by_)
+        $.assert(result == 10)
     ")]
     (self, cb: ((_, _) -> _) | @builtin) -> _ {
         let acum = self[-1];
@@ -401,13 +378,15 @@
         return acum;
     },
 
-    any: #[desc("Determines whether the specified callback function returns true for any element of an array.") example("
-arr = [false, false, true, false]
-$.assert(arr.any())
-arr2 = [1, 2, 3, 1, 4, -1, 7]
-$.assert(arr2.any(el => el < 0)) // checks if the array contains any negative elements
->>>>>>> 2d1dd1a7
-    ")]
+    any: #[
+        desc("Determines whether the specified callback function returns true for any element of an array.")
+        example(u"
+            arr = [false, false, true, false]
+            $.assert(arr.any())
+            arr2 = [1, 2, 3, 1, 4, -1, 7]
+            $.assert(arr2.any(el => el < 0)) // checks if the array contains any negative elements
+        ")
+    ]
     (self, map: _ -> @bool = (a) => @bool(a)) -> @bool {
         for item in self {
             if map(item) {
@@ -467,25 +446,10 @@
         return truthy.sort(comp = comp) + [pivot] + falsy.sort(comp = comp) // heskell quicksort goes brr
     },
 
-<<<<<<< HEAD
-    sort: #[desc("Sorts array in-place") example(u"
-        let arr = [5, 1, 5, 3, 2]
-        arr.sort()
-        $.assert(arr == [1, 2, 3, 5, 5])
-
-        let arr = [5, 1, 5, 3, 2]
-        arr.sort(begin = 2, end = 4)
-        $.assert(arr == [5, 1, 2, 3, 5])
-
-        let arr = [5, 1, 5, 3, 2]
-        arr.sort(comp = (a, b) => a >= b)
-        $.assert(arr == [5, 5, 3, 2, 1])
-=======
     sorted: #[desc("Returns true if the array is sorted.") example(u"
         $.assert([5, 1, 5, 3, 2].sorted() == false)
         $.assert([1, 2, 3, 5, 5].sorted() == true)
         $.assert([5, 5, 3, 2, 1].sorted(comp = (a, b) => a >= b) == true)
->>>>>>> 2d1dd1a7
     ")]
     (self, comp: (_, _) -> @bool = (a, b) => a <= b) -> @bool {
         for i in 1..self.length {
@@ -493,23 +457,6 @@
                 return false
             }
         }
-<<<<<<< HEAD
-    },
-
-    sorted: #[desc("Returns a sorted verison of the array") example(u"
-        arr = [5, 1, 5, 3, 2]
-        $.assert(arr.sorted() == [1, 2, 3, 5, 5])
-        $.assert(arr.sorted(begin = 2, end = 4) == [5, 1, 2, 3, 5])
-        $.assert(arr.sorted(comp = (a, b) => a >= b) == [5, 5, 3, 2, 1])
-    ")]
-    (self, begin: @number = 0, end: @number = -1, comp: (_, _) -> @bool = (a, b) => a <= b) -> @array {
-        let new_arr = self
-        new_arr.sort(begin,end,comp)
-
-        return new_arr
-=======
-        return true
->>>>>>> 2d1dd1a7
     },
 
     shift: #[desc("Removes the first index from the array and returns it.") example(u"
