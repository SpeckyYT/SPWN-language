--- conflicted
+++ resolved
@@ -23,12 +23,9 @@
 pub use ::parser::parser;
 pub use ::parser::parser::parse_spwn;
 
+pub use errors;
 pub use errors::compiler_info;
-<<<<<<< HEAD
-pub use errors;
-=======
 pub use shared;
->>>>>>> 80efe6fc
 use shared::SpwnSource;
 
 use std::collections::hash_map::Entry;
